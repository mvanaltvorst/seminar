from .base_model import BaseModel
import pandas as pd
from scipy.stats import gaussian_kde
from scipy.integrate import simps
from scipy.signal import fftconvolve
from ..utils import geo_distance
import numpy as np
import jax.numpy as jnp
from jax import lax, random, jit, vmap, pmap, device_count
from jax.scipy.stats import norm
from tqdm import tqdm
import os

# nu follows a normal distribution with variance gamma
GAMMA = 0.2

# zeta follows a normal distribution with variance theta
THETA = 0.002

INIT_LNSETASQ = -4
INIT_LNSEPSILONSQ = -4
INIT_DELTA = 0
INIT_TAU = 0

VAGUE_PRIOR_LNSETASQ_SIGMA = 3
VAGUE_PRIOR_LNSEPSILONSQ_SIGMA = 3
VAGUE_PRIOR_DELTA_SIGMA = 1
VAGUE_PRIOR_TAU_SIGMA = 1


# Multivariate Unobserved Component Stochastic Volatility Stochastic Seasonality Particle Filter
class MUCSVSSModel(BaseModel):
    """
    Same as UCSVSS model, but we let (epsilon, eta, xi) follow
    multivariate normal distribution where the covariance matrix is /not/ diagonal
    anymore.

    sigma_{i,j,t} = rho_{i,j} * sigma_{i,t} * sigma_{j,t}

    where rho_{i,j} is constant over time and a function of distance between i and j.
    via e.g. the Matern kernel.
    """

    # We benefit from fitting on the entire dataset before predicting
    # Uses intermediate states to quickly evaluate the model on new data
    REQUIRES_ANTE_FULL_FIT = True

    def __init__(
        self,
        num_particles: int,
        stochastic_seasonality: bool,
        country_column: str = "country",
        date_column: str = "date",
        inflation_column: str = "inflation",
        distance_function: callable = lambda x, y: geo_distance(x, y) / 500,
    ):
        self.distance_function = distance_function
        self.num_particles = num_particles
        self.country_column = country_column
        self.date_column = date_column
        self.inflation_column = inflation_column

        self.gamma = GAMMA

        self.init_lnsetasq = INIT_LNSETASQ
        self.init_lnsepsilonsq = INIT_LNSEPSILONSQ
        self.init_delta = INIT_DELTA
        self.init_tau = INIT_TAU

        self.vague_prior_lnsetasq_sigma = VAGUE_PRIOR_LNSETASQ_SIGMA
        self.vague_prior_lnsepsilonsq_sigma = VAGUE_PRIOR_LNSEPSILONSQ_SIGMA

        # No stochastic seasonality is equivalent to theta = 0 and a prior with 0 variance
        if stochastic_seasonality:
            self.vague_prior_delta_sigma = VAGUE_PRIOR_DELTA_SIGMA
            self.theta = THETA
        else:
            self.vague_prior_delta_sigma = 0
            self.theta = 0

        self.vague_prior_tau_sigma = VAGUE_PRIOR_TAU_SIGMA

        self.n_devices = device_count()
        self.n_particles_per_device = self.num_particles // self.n_devices
        assert (
            self.num_particles % self.n_devices == 0
        ), "Total particles must be divisible by the number of devices."

    def fit(self, data: pd.DataFrame):
        """
        This model is not meant to be fitted to data every iteration using this method.
        Preferably, fit once on the entire dataset using `run_pf` and then
        figure out the historical predictions using the historical particles.
        """
        if not hasattr(self, "stored_state_means"):
            raise ValueError("Model has not been `run_pf`'d yet.")

    def full_fit(self, data: pd.DataFrame, aggregation_method: str = "median"):
        """
        Run the particle filter on the data of a single country.
        """
        self.aggregation_method = aggregation_method

        # dfs = Parallel(n_jobs=N_CORES)(
        #     delayed(self._run_pf)(data.loc[data[self.country_column] == country])
        #     for country in tqdm(data[self.country_column].unique())
        # )
        df = self._run_pf(data)
        # self.stored_state_means = pd.concat(dfs, axis=0)
        self.stored_state_means = df.astype("float")

    def _construct_corr_matrix(self, countries: list[str]) -> pd.DataFrame:
        """
        Construct the correlation matrix based on the distance function.
        """
        # we need to make a correlation matrix
        corr = np.array(
            [
                [self.distance_function(i, j) for i in self.countries]
                for j in self.countries
            ]
        )
        corr = (1.0 + np.sqrt(3.0) * corr) * np.exp(-np.sqrt(3.0) * corr)
        corr = pd.DataFrame(corr, index=self.countries, columns=self.countries)
        return corr

    def _construct_initial_X_W(self, key: random.PRNGKey, n: int, T: int):
        """
        Construct the initial particles and weights.
        OLD UNIVARIATE: [tau, lnsetasq, lnsepsilonsq, delta1, delta2, delta3, delta4]
        NEW MULTIVARIATE: [tau_{1,...,n}, lnsetasq_{1,...,n}, lnsepsilonsq_{1,...,n}, delta1_{1,...,n}, delta2_{1,...,n}, delta3_{1,...,n}, delta4_{1,...,n}]
        in total: 7 * n dimensions
        """

        X0 = jnp.zeros((self.num_particles, 7 * n))
        key, subkey = random.split(key)
        # tau
        X0 = X0.at[:, 0:n].set(
            self.init_tau
            + self.vague_prior_tau_sigma
            * random.normal(
                key=subkey,
                shape=(self.num_particles, n),
            )
        )
        key, subkey = random.split(key)
        # lnsetasq
        X0 = X0.at[:, n : 2 * n].set(
            self.init_lnsetasq
            + self.vague_prior_lnsetasq_sigma
            * random.normal(
                key=subkey,
                shape=(self.num_particles, n),
            )
        )
        key, subkey = random.split(key)
        # lnsepsilonsq
        X0 = X0.at[:, 2 * n : 3 * n].set(
            self.init_lnsepsilonsq
            + self.vague_prior_lnsepsilonsq_sigma
            * random.normal(
                key=subkey,
                shape=(self.num_particles, n),
            )
        )

        # deltas
        for i in range(3, 7):
            key, subkey = random.split(key)
            X0 = X0.at[:, i * n : (i + 1) * n].set(
                self.init_delta
                + self.vague_prior_delta_sigma
                * random.normal(
                    key=subkey,
                    shape=(self.num_particles, n),
                )
            )

        # Weights in log space
        W0 = jnp.full(self.num_particles, -jnp.log(self.num_particles))

        # history of X's
        X = jnp.zeros((T + 1, self.num_particles, 7 * n))
        W = jnp.zeros((T + 1, self.num_particles))
        X = X.at[0, :, :].set(X0)
        W = W.at[0, :].set(W0)
        return X, W

    @staticmethod
    def _seas(i, t, t0_season):
        """
        = 1 iff timestamp t corresponds to season i
        season 0: Q1
        ...
        season 3: Q4
        """

        # return 1 if t % 4 == ((i - t0_season) % 4) else 0

        # Using lax.cond for JIT-compatible conditional logic
        return lax.cond(
            t % 4 == ((i - t0_season + 1) % 4), lambda _: 1, lambda _: 0, None
        )

    @staticmethod
    def _update_deltas(delta_idx, prev_x, x, t, n, theta, t0_season, key):
        """
        Used to update the delta conditional on the seasonality indicator.
        """

        def true_fun(_):
            update = prev_x[delta_idx * n : (delta_idx + 1) * n] + jnp.sqrt(
                theta
            ) * random.normal(key=key, shape=(n,))
            return x.at[delta_idx * n : (delta_idx + 1) * n].set(update)

        def false_fun(_):
            # No update needed, set the value of x to the delta from the previous value
            return x.at[delta_idx * n : (delta_idx + 1) * n].set(
                prev_x[delta_idx * n : (delta_idx + 1) * n]
            )

        # Use lax.cond for JIT'able conditional execution
        return lax.cond(
            MUCSVSSModel._seas(i=delta_idx - 3, t=t, t0_season=t0_season),
            true_fun,
            false_fun,
            None,
        )

    def _run_pf(self, data: pd.DataFrame):
        """
        Run the particle filter on the data of a single country.
        """
        key = random.PRNGKey(42)

        self.countries = data[self.country_column].unique().tolist()  # n countries
        n = len(self.countries)
        self.times = sorted(data[self.date_column].unique().tolist())  # T timesteps

        self.corr = self._construct_corr_matrix(self.countries)

        # pi = data[self.inflation_column].values * 100
        data["pi"] = data[self.inflation_column] * 100

        key, subkey = random.split(key)
        X, W = self._construct_initial_X_W(subkey, n, len(self.times))
        # X: T x particles x 7*n
        # W: T x particles

        # Seasonality indicator function
        # we determine which modulo corresponds to Q1
        t0_season = (self.times[0].month - 1) // 3

        corr_values = self.corr.values

        def _update_single_particle(prev_x, t, key):
            """
            Update a single particle at time t using the previous particle at time t-1.
            Designed to be JIT'able.

            tau, lnsetasq, lnsepsilonsq, delta1, delta2, delta3, delta4
            """
            x = jnp.zeros(7 * n)
            key, subkey = random.split(key)
            # lnsetasq
            x = x.at[n : 2 * n].set(
                prev_x[n : 2 * n]
                + jnp.sqrt(self.gamma) * random.normal(key=subkey, shape=(n,))
            )

            # lnsepsilonsq
            key, subkey = random.split(key)
            x = x.at[2 * n : 3 * n].set(
                prev_x[2 * n : 3 * n]
                + jnp.sqrt(self.gamma) * random.normal(key=subkey, shape=(n,))
            )

            # deltas
            for delta_idx in [3, 4, 5, 6]:
                key, subkey = random.split(key)
                x = MUCSVSSModel._update_deltas(
                    delta_idx=delta_idx,
                    prev_x=prev_x,
                    x=x,
                    t=t,
                    n=n,
                    theta=self.theta,
                    t0_season=t0_season,
                    key=subkey,
                )

            # restrict sum of deltas to be 0 per country
            for country_idx in range(n):
                idx = jnp.array(
                    [
                        3 * n + country_idx,
                        4 * n + country_idx,
                        5 * n + country_idx,
                        6 * n + country_idx,
                    ]
                )
                # x[idx] -= jnp.mean(x[idx])
                x = x.at[idx].set(x[idx] - jnp.mean(x[idx]))

            # add the epsilon noise
            # We calculate the covariance matrix for the multivariate normal distribution
            # by taking the outer product of the standard deviations with itself
            # and multiplying it element-wise with the correlation matrix.
            epsilon_cov = corr_values * jnp.outer(
                # 2*n:3*n corresponds to lnsepsilonsq
                jnp.sqrt(jnp.exp(x[2 * n : 3 * n])),
                jnp.sqrt(jnp.exp(x[2 * n : 3 * n])),
            )

            # final use of key
            x = x.at[0:n].set(
                random.multivariate_normal(
                    key=key,
                    mean=prev_x[0:n],
                    cov=epsilon_cov,
                )
            )
            return x

        # jit_update_single_particle = jit(update_single_particle, static_argnums=(3,))
        # Wrapper function that uses vmap to vectorize update_single_particle over particles in a shard
        # We broadcast everything except the particles and keys
        update_particles_shard = vmap(
            _update_single_particle,
            in_axes=(0, None, 0),
            out_axes=0,
        )
        # pmap to parallelize over devices
        # n, self.gamma, self.theta, t0_season, self.corr.values are always constant
        # but self.corr.values is not hashable
        update_particles_parallel = pmap(
            update_particles_shard,
            in_axes=(0, None, 0),
        )

        def get_XTminus1_subkeys_reshaped(
            X,
            t,
            key,
        ):
            """
            Update particles at time t and return the mean of tau + delta_1 * seas_1 + ... + delta_4 * seas_4
            """
            subkeys = random.split(key, self.num_particles)
            subkeys_reshaped = subkeys.reshape(
                self.n_devices, self.n_particles_per_device, -1
            )
            Xtminus1_reshaped = X[t - 1, :, :].reshape(
                self.n_devices, self.n_particles_per_device, -1
            )
            return Xtminus1_reshaped, subkeys_reshaped

        jit_get_XTminus1_subkeys_reshaped = jit(get_XTminus1_subkeys_reshaped)

        def update_X_W(
            X, W, X_updated, current_country_idxs, t, current_timestep_pi_values, key
        ):
            X = X.at[t, :, :].set(X_updated.reshape(self.num_particles, 7 * n))
            # Mean of pi is tau + delta_1 * seas_1 + ... + delta_4 * seas_4
            # T x n matrix
            mean_vals = (
                X[t, :, 0:n]
                + X[t, :, 3 * n : 4 * n] * MUCSVSSModel._seas(0, t, t0_season)
                + X[t, :, 4 * n : 5 * n] * MUCSVSSModel._seas(1, t, t0_season)
                + X[t, :, 5 * n : 6 * n] * MUCSVSSModel._seas(2, t, t0_season)
                + X[t, :, 6 * n : 7 * n] * MUCSVSSModel._seas(3, t, t0_season)
            )
            etauplusdeltas_element = jnp.mean(mean_vals, axis=0)

            scale_vals = jnp.sqrt(
                jnp.exp(X[t, :, n : 2 * n])
            )  # n:2*n corresponds to lnsetasq
            # dim T x n

            # T x len(current_country_idxs)
            mean_vals = mean_vals[:, current_country_idxs]
            scale_vals = scale_vals[:, current_country_idxs]
            # return X, etauplusdeltas_element, mean_vals, scale_vals

            # TODO: multivariate normal pdf
            W = W.at[t, :].add(
                jnp.sum(
                    norm.logpdf(
                        current_timestep_pi_values,
                        loc=mean_vals,
                        scale=scale_vals,
                    ),
                    axis=1,
                )
            )

            # For numerical stability, we subtract the max value from the log weights
            max_W = jnp.max(W[t, :])
            W = W.at[t, :].set(jnp.exp(W[t, :] - max_W))
            W = W.at[t, :].set(W[t, :] / jnp.sum(W[t, :]))

            # if jnp.sum(W[t, :]) == 0:
            #     print("WARNING: All weights are zero. Resampling will fail.")
            #     print(f"(t = {t}, corresponding_time = {corresponding_time})")

            # Step 2: resample
            # last use of key
            indices = random.choice(
                a=self.num_particles,
                shape=(self.num_particles,),
                replace=True,
                p=W[t, :],
                key=key,
            )
            X = X.at[t, :, :].set(X[t, indices, :])

            # back to log space
            W = W.at[t, :].set(jnp.log(W[t, :]))

            return X, W, etauplusdeltas_element

        jit_update_X_W = jit(update_X_W)

        # History of tau + delta_1 * seas_1 + ... + delta_4 * seas_4
        etauplusdeltas = []
        for t, corresponding_time in tqdm(
            zip(range(1, len(self.times) + 1), self.times), total=len(self.times)
        ):
            # Step 1: predict and update
            W = W.at[t, :].set(
                jnp.full(self.num_particles, -jnp.log(self.num_particles))
            )

            current_timestep_data = data[data[self.date_column] == corresponding_time]
            current_country_idxs = [
                self.countries.index(country)
                for country in current_timestep_data["country"]
            ]

            # Old: simple vmap update_particles
            # X = X.at[t, :, :].set(update_particles(X[t - 1, :, :], t, n, subkeys))

            key, subkey = random.split(key)

            # X, etauplusdeltas_element, mean_vals, scale_vals = (
            #     update_X_get_mean_scale(X, t, current_country_idxs, subkey)
            # )
            Xtminus1_reshaped, subkeys_reshaped = jit_get_XTminus1_subkeys_reshaped(
                X, t, subkey
            )
            X_updated = update_particles_parallel(
                Xtminus1_reshaped,
                t,
                subkeys_reshaped,
            )

            key, subkey = random.split(key)

            X, W, etauplusdeltas_element = jit_update_X_W(
                X,
                W,
                X_updated,
                current_country_idxs,
                t,
                current_timestep_data["pi"].values,
                subkey,
            )

            etauplusdeltas.append(etauplusdeltas_element / 100)

        if self.aggregation_method == "median":
<<<<<<< HEAD
            out = []
            for country_idx, country in enumerate(self.countries):
                out.append(
                    pd.DataFrame(
                        {
                            "date": self.times,
                            "etau": jnp.median(X[1:, :, country_idx], axis=1)  # 0:n
                            / 100,  # convert back to percentage
                            "etauplusdeltas": [x[country_idx] for x in etauplusdeltas],
                            "elnsetasq": jnp.median(
                                X[1:, :, n + country_idx],
                                axis=1,  # n:2*n
                            ),  # OTHER SCALE!
                            "esigmaeta": jnp.median(
                                jnp.sqrt(jnp.exp(X[1:, :, n + country_idx])),
                                axis=1,  # n:2*n
                            ),
                            "elnsepsilonsq": jnp.median(
                                X[1:, :, 2 * n + country_idx],
                                axis=1,  # 2*n:3*n
                            ),
                            "esigmaepsilon": jnp.median(
                                jnp.sqrt(jnp.exp(X[1:, :, 2 * n + country_idx])),
                                axis=1,  # 2*n:3*n
                            ),
                            "edelta1": jnp.median(
                                X[1:, :, 3 * n + country_idx], axis=1
                            )  # 3*n:4*n
                            / 100,
                            "edelta2": jnp.median(
                                X[1:, :, 4 * n + country_idx], axis=1
                            )  # 4*n:5*n
                            / 100,
                            "edelta3": jnp.median(
                                X[1:, :, 5 * n + country_idx], axis=1
                            )  # 5*n:6*n
                            / 100,
                            "edelta4": jnp.median(
                                X[1:, :, 6 * n + country_idx], axis=1
                            )  # 6*n:7*n
                            / 100,
                            "meff": 1 / jnp.sum(W[1:, :] ** 2, axis=1),
                            # "inflation": data["inflation"].values,
                            "inflation": data[data[self.country_column] == country][
                                "inflation"
                            ].values,
                            "country": country,
                        }
                    )
                )
            out = pd.concat(out, axis=0, ignore_index=True)
        elif self.aggregation_method == "distribution":
=======
            out = pd.DataFrame(
                {
                    "date": self.times,
                    "etau": jnp.median(X[1:, :, 0:n], axis=1)
                    / 100,  # convert back to percentage
                    "etauplusdeltas": etauplusdeltas,  # TODO
                    "elnsetasq": jnp.median(
                        X[1:, :, n : 2 * n], axis=1
                    ),  # OTHER SCALE!
                    "esigmaeta": jnp.median(
                        jnp.sqrt(jnp.exp(X[1:, :, n : 2 * n])), axis=1
                    ),
                    "elnsepsilonsq": jnp.median(X[1:, :, 2 * n : 3 * n], axis=1),
                    "esigmaepsilon": jnp.median(
                        jnp.sqrt(jnp.exp(X[1:, :, 2 * n : 3 * n])), axis=1
                    ),
                    "edelta1": jnp.median(X[1:, :, 3 * n : 4 * n], axis=1) / 100,
                    "edelta2": jnp.median(X[1:, :, 4 * n : 4 * n], axis=1) / 100,
                    "edelta3": jnp.median(X[1:, :, 5 * n : 6 * n], axis=1) / 100,
                    "edelta4": jnp.median(X[1:, :, 6 * n : 7 * n], axis=1) / 100,
                    "meff": 1 / jnp.sum(W[1:, :] ** 2, axis=1),
                    # "inflation": data["inflation"].values,
                    "inflation": data.groupby(self.date_column)[self.inflation_column]
                    .median()
                    .values,
                    "country": jnp.repeat(jnp.array(self.countries), len(self.times)),
                }
            )
        elif self.aggregation_method == "distribution":     
>>>>>>> a29082aa
            raise NotImplementedError(
                "Distribution aggregation not implemented yet for MUCSVSS model."
            )

            def getPDFRow(row):
                pdf = gaussian_kde(row)
                return pdf

            out = pd.DataFrame(
                {
                    "date": data["date"].values,
                    "etau": np.apply_along_axis(
                        getPDFRow, axis=1, arr=(X[1:, :, 0] / 100)
                    ),  # convert back to percentage
                    "etauplusdeltas": etauplusdeltas,  # TODO
                    "elnsetasq": np.apply_along_axis(
                        getPDFRow, axis=1, arr=(X[1:, :, 1])
                    ),  # OTHER SCALE!
                    "esigmaeta": np.apply_along_axis(
                        getPDFRow, axis=1, arr=(np.sqrt(np.exp(X[1:, :, 1])))
                    ),
                    "elnsepsilonsq": np.apply_along_axis(
                        getPDFRow, axis=1, arr=(X[1:, :, 2])
                    ),
                    "esigmaepsilon": np.apply_along_axis(
                        getPDFRow, axis=1, arr=(np.sqrt(np.exp(X[1:, :, 2])))
                    ),
                    "edelta1": np.apply_along_axis(
                        getPDFRow, axis=1, arr=(X[1:, :, 3] / 100)
                    ),
                    "edelta2": np.apply_along_axis(
                        getPDFRow, axis=1, arr=(X[1:, :, 4] / 100)
                    ),
                    "edelta3": np.apply_along_axis(
                        getPDFRow, axis=1, arr=(X[1:, :, 5] / 100)
                    ),
                    "edelta4": np.apply_along_axis(
                        getPDFRow, axis=1, arr=(X[1:, :, 6] / 100)
                    ),
                    "meff": 1 / np.sum(W[1:, :] ** 2, axis=1),
                    "inflation": data["inflation"].values,
                }
            )

        # out[self.country_column] = data[self.country_column].iloc[0]

        return out.set_index([self.country_column, self.date_column])

    def save_to_disk(self, path: str | None = None):
        """
        Save the model to disk.
        """
        if not hasattr(self, "stored_state_means"):
            raise ValueError("Model has not been run_pf'd yet.")

        if path is None:
            path = f"../../models/mucsvss_model_{self.num_particles}.parquet"

        # construct parent path
        parent_path = "/".join(path.split("/")[:-1])
        os.makedirs(parent_path, exist_ok=True)
        self.stored_state_means.to_parquet(path)

    def load_from_disk(self, path: str):
        """
        Load the model from disk.
        """
        self.stored_state_means = pd.read_parquet(path)
        # calculate correlation matrix
        self.countries = (
            self.stored_state_means.index.get_level_values(0).unique().tolist()
        )
        self.times = sorted(
            self.stored_state_means.index.get_level_values(1).unique().tolist()
        )
        self.corr = self._construct_corr_matrix(self.countries)

    def predict(
        self, data: pd.DataFrame, aggregation_method: str = "median"
    ) -> pd.Series:
        """
        Predict the state at time t.

        E(pi_{t+1} | I_t)
        = E(tau_{t+1} + delta_{1,t} * seas_1(t+1) + ... + delta_{4,t} * seas_4(t+1) | I_t) for correct i
        = tau_t + E(delta_{1,t+1} | I_t) * seas_1(t + 1) + ... + E(delta_{4,t+1} | I_t) * seas_4(t + 1)
        = tau_t + delta_{1,t} * seas_1(t + 1) + ... + delta_{4,t} * seas_4(t + 1)
        """
        if not hasattr(self, "stored_state_means"):
            raise ValueError("Model has not been run_pf'd yet.")

        return pd.DataFrame(
            [
                self._predict(
                    data.loc[data[self.country_column] == country], aggregation_method
                )
                for country in data[self.country_column].unique()
            ]
        )

    def _predict(self, data: pd.DataFrame, aggregation_method: str):
        """
        Predict the state at time t for a single country.
        """
        # We have to find the state corresponding to the last row of data
        row = self.stored_state_means.loc[
            data[self.country_column].iloc[-1], data[self.date_column].iloc[-1]
        ]
        tau_tminus1 = row["etau"]
        delta_tminus1 = row[["edelta1", "edelta2", "edelta3", "edelta4"]]

        # Seasonality indicator function
        # first we determine which modulo corresponds to Q1
        t0_season = (data[self.date_column].iloc[0].month - 1) // 3

        def seas(i, t):
            """
            = 1 iff timestamp t corresponds to season i
            season 0: Q1
            ...
            season 3: Q4
            """

            return 1 if t % 4 == ((i - t0_season) % 4) else 0

        tplus1 = len(data) + 1

        if aggregation_method == "distribution":
            minVal = min(
                min(tau_tminus1.dataset[0]),
                min(delta_tminus1["edelta1"].dataset[0]),
                min(delta_tminus1["edelta2"].dataset[0]),
                min(delta_tminus1["edelta3"].dataset[0]),
                min(delta_tminus1["edelta4"].dataset[0]),
            )
            maxVal = max(
                max(tau_tminus1.dataset[0]),
                max(delta_tminus1["edelta1"].dataset[0]),
                max(delta_tminus1["edelta2"].dataset[0]),
                max(delta_tminus1["edelta3"].dataset[0]),
                max(delta_tminus1["edelta4"].dataset[0]),
            )
            vals = np.linspace(minVal, maxVal, 1000)

            pdf_tau_tminus1 = tau_tminus1(vals)
            if seas(0, tplus1) == 1:
                pdf_edelta = delta_tminus1["edelta1"](vals)
            elif seas(1, tplus1) == 1:
                pdf_edelta = delta_tminus1["edelta2"](vals)
            elif (seas(2, tplus1)) == 1:
                pdf_edelta = delta_tminus1["edelta3"](vals)
            elif (seas(3, tplus1)) == 1:
                pdf_edelta = delta_tminus1["edelta4"](vals)

            # inflation = np.convolve(pdf_tau_tminus1,pdf_edelta, mode='same')
            inflation = fftconvolve(pdf_tau_tminus1, pdf_edelta)
            vals_convolved = np.linspace(vals[0], vals[-1], len(inflation))

            area = simps(inflation)
            normalized_inflation = inflation / area
            return {
                "inflation": {
                    "pdf": normalized_inflation,
                    "inflation_grid": vals_convolved,
                },
                "country": data["country"].iloc[0],
                "date": data["date"].iloc[-1] + pd.DateOffset(months=3),
            }

        elif aggregation_method == "median":
            return {
                "inflation": (
                    tau_tminus1
                    + delta_tminus1["edelta1"] * seas(0, tplus1)
                    + delta_tminus1["edelta2"] * seas(1, tplus1)
                    + delta_tminus1["edelta3"] * seas(2, tplus1)
                    + delta_tminus1["edelta4"] * seas(3, tplus1)
                ),
                "country": data["country"].iloc[0],
                "date": data["date"].iloc[-1] + pd.DateOffset(months=3),
            }
        else:
            raise ValueError(f"Invalid aggregation method: {aggregation_method}")<|MERGE_RESOLUTION|>--- conflicted
+++ resolved
@@ -470,7 +470,7 @@
             etauplusdeltas.append(etauplusdeltas_element / 100)
 
         if self.aggregation_method == "median":
-<<<<<<< HEAD
+
             out = []
             for country_idx, country in enumerate(self.countries):
                 out.append(
@@ -522,38 +522,9 @@
                     )
                 )
             out = pd.concat(out, axis=0, ignore_index=True)
-        elif self.aggregation_method == "distribution":
-=======
-            out = pd.DataFrame(
-                {
-                    "date": self.times,
-                    "etau": jnp.median(X[1:, :, 0:n], axis=1)
-                    / 100,  # convert back to percentage
-                    "etauplusdeltas": etauplusdeltas,  # TODO
-                    "elnsetasq": jnp.median(
-                        X[1:, :, n : 2 * n], axis=1
-                    ),  # OTHER SCALE!
-                    "esigmaeta": jnp.median(
-                        jnp.sqrt(jnp.exp(X[1:, :, n : 2 * n])), axis=1
-                    ),
-                    "elnsepsilonsq": jnp.median(X[1:, :, 2 * n : 3 * n], axis=1),
-                    "esigmaepsilon": jnp.median(
-                        jnp.sqrt(jnp.exp(X[1:, :, 2 * n : 3 * n])), axis=1
-                    ),
-                    "edelta1": jnp.median(X[1:, :, 3 * n : 4 * n], axis=1) / 100,
-                    "edelta2": jnp.median(X[1:, :, 4 * n : 4 * n], axis=1) / 100,
-                    "edelta3": jnp.median(X[1:, :, 5 * n : 6 * n], axis=1) / 100,
-                    "edelta4": jnp.median(X[1:, :, 6 * n : 7 * n], axis=1) / 100,
-                    "meff": 1 / jnp.sum(W[1:, :] ** 2, axis=1),
-                    # "inflation": data["inflation"].values,
-                    "inflation": data.groupby(self.date_column)[self.inflation_column]
-                    .median()
-                    .values,
-                    "country": jnp.repeat(jnp.array(self.countries), len(self.times)),
-                }
-            )
-        elif self.aggregation_method == "distribution":     
->>>>>>> a29082aa
+            
+        elif self.aggregation_method == "distribution":    
+
             raise NotImplementedError(
                 "Distribution aggregation not implemented yet for MUCSVSS model."
             )
