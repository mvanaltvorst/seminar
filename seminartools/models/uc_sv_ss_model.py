--- conflicted
+++ resolved
@@ -43,14 +43,9 @@
         date_column: str = "date",
     ):
         self.num_particles = num_particles
-<<<<<<< HEAD
         self.country_column = country_column
         self.date_column = date_column
 
-=======
-        self.country_column = "country"
-        self.aggregation_method = None
->>>>>>> 44e54caa
         self.gamma = GAMMA
 
         # No stochastic seasonality is equivalent to theta = 0
@@ -79,25 +74,15 @@
         """
         pass
 
-<<<<<<< HEAD
-    def full_fit(self, data: pd.DataFrame):
+    def full_fit(self, data: pd.DataFrame, aggregation_method : str = "median"):
         """
         Run the particle filter on the data of a single country.
         """
+        self.aggregation_method = aggregation_method
+        # dfs = data.groupby("Country").apply(self._run_pf)
         dfs = Parallel(n_jobs=N_CORES)(
             delayed(self._run_pf)(data.loc[data[self.country_column] == country])
             for country in tqdm(data[self.country_column].unique())
-=======
-    def run_pf(self, data: pd.DataFrame, aggregation_method : str = "median"):
-        """
-        Run the particle filter on the data of a single country.
-        """
-        self.aggregation_method = aggregation_method
-        # dfs = data.groupby("Country").apply(self._run_pf)
-        dfs = Parallel(n_jobs=N_CORES)(
-            delayed(self._run_pf)(data.loc[data["country"] == country])
-            for country in tqdm(data["country"].unique())
->>>>>>> 44e54caa
         )
         self.stored_state_means = pd.concat(dfs, axis=0)
 
@@ -143,11 +128,7 @@
 
         # Seasonality indicator function
         # first we determine which modulo corresponds to Q1
-<<<<<<< HEAD
         t0_season = (data[self.date_column].iloc[0].month - 1) // 3
-=======
-        t0_season = (data["date"].iloc[0].month - 1) // 3
->>>>>>> 44e54caa
 
         def seas(i, t):
             """
@@ -218,11 +199,7 @@
             )
             if np.sum(W[t, :]) == 0:
                 print("WARNING: All weights are zero. Resampling will fail.")
-<<<<<<< HEAD
                 print("(country: {})".format(data[self.country_column].iloc[0]))
-=======
-                print("(country: {})".format(data["country"].iloc[0]))
->>>>>>> 44e54caa
                 print(f"(t = {t})")
             W[t, :] = W[t, :] / np.sum(W[t, :])
 
@@ -234,11 +211,7 @@
 
         """out = pd.DataFrame(
             {
-<<<<<<< HEAD
                 self.date_column: data[self.date_column].values,
-=======
-                "date": data["date"].values,
->>>>>>> 44e54caa
                 "etau": X[1:, :, 0].mean(axis=1) / 100,  # convert back to percentage
                 "etauplusdeltas": etauplusdeltas,  # TODO
                 "elnsetasq": X[1:, :, 1].mean(axis=1),  # OTHER SCALE!
@@ -295,15 +268,9 @@
                 }  
             )
 
-<<<<<<< HEAD
         out[self.country_column] = data[self.country_column].iloc[0]
 
         return out.set_index([self.country_column, self.date_column])
-=======
-        out["country"] = data["country"].iloc[0]
-
-        return out.set_index(["country", "date"])
->>>>>>> 44e54caa
 
     def predict(self, data: pd.DataFrame) -> pd.Series:
         """
@@ -319,13 +286,8 @@
 
         return pd.DataFrame(
             [
-<<<<<<< HEAD
                 self._predict(data.loc[data[self.country_column] == country])
                 for country in data[self.country_column].unique()
-=======
-                self._predict(data.loc[data["country"] == country])
-                for country in data["country"].unique()
->>>>>>> 44e54caa
             ]
         )
 
@@ -335,22 +297,14 @@
         """
         # We have to find the state corresponding to the last row of data
         row = self.stored_state_means.loc[
-<<<<<<< HEAD
             data[self.country_column].iloc[-1], data[self.date_column].iloc[-1]
-=======
-            data["country"].iloc[-1], data["date"].iloc[-1]
->>>>>>> 44e54caa
         ]
         tau_tminus1 = row["etau"]
         delta_tminus1 = row[["edelta1", "edelta2", "edelta3", "edelta4"]]
 
         # Seasonality indicator function
         # first we determine which modulo corresponds to Q1
-<<<<<<< HEAD
         t0_season = (data[self.date_column].iloc[0].month - 1) // 3
-=======
-        t0_season = (data["date"].iloc[0].month - 1) // 3
->>>>>>> 44e54caa
 
         def seas(i, t):
             """
@@ -364,19 +318,6 @@
 
         tplus1 = len(data) + 1
 
-<<<<<<< HEAD
-        return {
-            "inflation": (
-                tau_tminus1
-                + delta_tminus1["edelta1"] * seas(0, tplus1)
-                + delta_tminus1["edelta2"] * seas(1, tplus1)
-                + delta_tminus1["edelta3"] * seas(2, tplus1)
-                + delta_tminus1["edelta4"] * seas(3, tplus1)
-            ),
-            self.country_column: data[self.country_column].iloc[0],
-            self.date_column: data[self.date_column].iloc[-1] + pd.DateOffset(months=3),
-        }
-=======
         if self.aggregation_method == "distribution":
 
             minVal = min(min(tau_tminus1.dataset[0]),min(delta_tminus1["edelta1"].dataset[0]),min(delta_tminus1["edelta2"].dataset[0]), min(delta_tminus1["edelta3"].dataset[0]), min(delta_tminus1["edelta4"].dataset[0]))
@@ -417,5 +358,4 @@
                 ),
                 "country": data["country"].iloc[0],
                 "date": data["date"].iloc[-1] + pd.DateOffset(months=3),
-            }
->>>>>>> 44e54caa
+            }